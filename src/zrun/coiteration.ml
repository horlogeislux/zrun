(***********************************************************************)
(*                                                                     *)
(*                        The ZRun Interpreter                         *)
(*                                                                     *)
(*                             Marc Pouzet                             *)
(*                                                                     *)
(*  (c) 2020-2023 Inria Paris                                          *)
(*                                                                     *)
(*  Copyright Institut National de Recherche en Informatique et en     *)
(*  Automatique. All rights reserved. This file is distributed under   *)
(*  the terms of the INRIA Non-Commercial License Agreement (see the   *)
(*  LICENSE file).                                                     *)
(*                                                                     *)
(* *********************************************************************)

(* This work defines an operational (executable) semantics for a *)
(* synchronous language like Lustre, Lucid Synchrone and Zelus. *)
(* It is based on a companion file and working notes on the co-iterative *)
(* semantics presented at the SYNCHRON workshop, December 2019, *)
(* the class on "Advanced Functional Programming" given at Bamberg
   Univ. in June-July 2019 and the Master MPRI - M2, Fall 2019, 2020, 2021 *)
(* The original version of this code is taken from the GitHub Zrun repo: *)
(* https://github.com/marcpouzet/zrun *)
(* zrun was programmed right after the COVID confinment, in Mai-June 2020 *)
(* This second version includes some of the Zelus constructs:
 *- ODEs and zero-crossing;
 *- higher order functions;
 *- the implem. was done in 2021 and updated in 2022;
 *- update during summer 2022 with array constructs inspired by that
 *- of the (beautiful!) SISAL language; they were implemented in Zelus
 *- v2 (2017).
 *- w.r.t SISAL, for loops can contain stateful (stream) functions;
 *- and two style of for loop constructs are provided:
 *- 1/ foreach loop : a parallel composition - every iteration has its
 *- own state;
 *- 2/ forward loop is an "hyper-serial" loop; iteration is done on the
 *- very same state. It is a form of bounded "clock domain" (PPDP'13) by
 *- Louis Mandel, Cedric Pasteur et Marc Pouzet.
 *- 3/ the size of arrays/number of iterations must be known statically.
<<<<<<< HEAD
 *- It is yet very experimental work. If you find it useful
 *- for your own work, please cite the [EMSOFT'2023] paper and send 
=======
 *- It is yet very experimental. If you find some of its ideas useful
 *- for your work, please cite the [EMSOFT'2023] paper and send me
>>>>>>> 6d81a8af
 *- a mail: [Marc.Pouzet@ens.fr] *)

open Misc
open Error
open Monad
open Opt
open Result
open Ident
open Genv
open Find
open Ast
open Value
open Primitives
open Match
open Debug

(* evaluation functions *)
let (let+) = Combinatorial.(let+)
let (and+) = Combinatorial.(and+)

(* [reset init step genv env body s r] resets [step genv env body] *)
(* when [r] is true *)
let reset init step genv env body s r =
  let*s = if r then init genv env body else return s in
  step genv env body s

(* Pattern matching *)
let imatch_handler ibody genv env { m_body } =
  ibody genv env m_body

let smatch_handler_list loc sbody genv env ve m_h_list s_list =
  let rec smatch_rec m_h_list s_list =
    match m_h_list, s_list with
    | [], [] -> error { kind = Epattern_matching_failure; loc = loc }
    | { m_pat; m_body } :: m_h_list, s :: s_list ->
       let r = Match.pmatch ve m_pat in
       let* r, s =
         match r with
         | None ->
            (* this is not the good handler; try an other one *)
            let* r, s_list =
              smatch_rec m_h_list s_list in
            return (r, s :: s_list)
         | Some(env_pat) ->
            let env_pat = liftv env_pat in
            let env = Env.append env_pat env in
            let* r, s = sbody genv env m_body s in
            return (r, s :: s_list) in
       return (r, s)
    | _ -> error { kind = Estate; loc = loc } in
  smatch_rec m_h_list s_list

(* Present handler *)
let ipresent_handler iscondpat ibody genv env { p_cond; p_body } =
  let* sc = iscondpat genv env p_cond in
  let* sb = ibody genv env p_body in
  return (Slist [sc; sb])

let idefault_opt ibody genv env default_opt =
  match default_opt with
  | Init(b) -> ibody genv env b
  | Else(b) -> ibody genv env b
  | NoDefault -> return Sempty

let spresent_handler_list loc sscondpat bot nil sbody genv env p_h_list s_list =
  let rec spresent_rec p_h_list s_list =
    match p_h_list, s_list with
    | [], [] ->
       return (Opt.none, []) (* no condition is true *)
    | { p_cond; p_body; p_loc } :: p_h_list, Slist [s_cond; s_body] :: s_list ->
       let* (r, env_pat), s_cond = sscondpat genv env p_cond s_cond in
       let* r, s =
         match r with
         | Vbot ->
            return (Opt.return bot, Slist [s_cond; s_body] :: s_list)
         | Vnil ->
            return (Opt.return nil, Slist [s_cond; s_body] :: s_list)
         | Value(v) ->
            let* v =
              Opt.to_result ~none:{ kind = Etype; loc = p_loc } (is_bool v) in
            if v then
              (* this is the good handler *)
              let env = Env.append env_pat env in
              let* r, s_body = sbody genv env p_body s_body in
              return (Opt.return r, Slist [s_cond; s_body] :: s_list)
            else
              let* r, s_list = spresent_rec p_h_list s_list in
              return (r, Slist [s_cond; s_body] :: s_list) in
       return (r, s)
    | _ -> error { kind = Estate; loc = loc } in
  spresent_rec p_h_list s_list

(* [sem genv env e = CoF f s] such that [iexp genv env e = s] *)
let rec iexp genv env { e_desc; e_loc  } =
(* and [sexp genv env e = f] *)
  match e_desc with
  | Econst _ | Econstr0 _ | Elocal _ | Eglobal _ | Elast _ ->
     return Sempty
  | Econstr1 { arg_list } ->
     let* s_list = map (iexp genv env) arg_list in
     return (Slist(s_list))
  | Eop(op, e_list) ->
     begin match op, e_list with
     | Efby, [{ e_desc = Econst(v) }; e] ->
        (* synchronous register initialized with a static value *)
        let* s = iexp genv env e  in
        return (Slist [Sval(Value (Combinatorial.immediate v)); s])
     | Efby, [e1; e2] ->
        let* s1 = iexp genv env e1 in
        let* s2 = iexp genv env e2 in
        return (Slist [Sopt(None); s1; s2])
     | Eunarypre, [e] ->
        (* un-initialized synchronous register *)
        let* s = iexp genv env e in
        return (Slist [Sval(Vnil); s])
     | Eminusgreater, [e1; e2] ->
        let* s1 = iexp genv env e1 in
        let* s2 = iexp genv env e2 in
        return (Slist [Sval(Value(Vbool(true))); s1; s2])
     | Eifthenelse, [e1; e2; e3] ->
        let* s1 = iexp genv env e1 in
        let* s2 = iexp genv env e2 in
        let* s3 = iexp genv env e3 in
        return (Slist [s1; s2; s3])
     | Eseq, [e1; e2] ->
        let* s1 = iexp genv env e1 in
        let* s2 = iexp genv env e2 in
        return (Slist [s1; s2])
     | Erun _, [{ e_loc } as e1; e2] ->
        (* node instanciation. [e1] must be a static expression *)
        let* v = Combinatorial.exp genv env e1 in
        let* v = Primitives.pvalue v |>
                   Opt.to_result ~none: { kind = Etype; loc = e_loc} in
        let* v =
          Primitives.get_node v |>
            Opt.to_result ~none: { kind = Eshould_be_a_node; loc = e_loc} in
        let* si = instance e_loc v in
        let* s2 = iexp genv env e2 in
        return (Slist [Sinstance(si); s2])
     | (Eatomic | Etest | Edisc), [e] ->
        iexp genv env e
     | Eup, [e] ->
        let* s = iexp genv env e in
        return
          (Slist [Szstate { zin = false; zout = max_float }; s])
     | Eperiod, [e1; e2] ->
        (* [e1] and [e2] must be static *)
        let* v1 = Combinatorial.exp genv env e1 in
        let* v2 = Combinatorial.exp genv env e2 in
        let* v1 = is_vfloat v1 |>
                    Opt.to_result ~none: { kind = Etype; loc = e_loc} in
        let* v2 = is_vfloat v2 |>
                    Opt.to_result ~none: { kind = Etype; loc = e_loc} in
        return
          (Speriod
             { zin = false; phase = v1; period = v2; horizon = v1 +. v2 })
     | Earray _, e_list ->
        let* s_list = map (iexp genv env) e_list in
        return (Slist s_list)
     | _ -> error { kind = Etype; loc = e_loc }
     end
  | Etuple(e_list) ->
     let* s_list = map (iexp genv env) e_list in
     return (Slist(s_list))
  | Eapp({ e_desc = Eglobal { lname }; e_loc }, [e]) ->
     (* When [lname] is a global value, it can denote either a *)
     (* combinatorial function or a node; that is if [f] is a node *)
     (* [f e] is a shortcut for [run f e] *)
     let* se = iexp genv env e in
     let* v =
       find_gvalue_opt lname genv |>
         Opt.to_result ~none: { kind = Eunbound_lident(lname); loc = e_loc} in
     let* s =
       match v with
       | Vclosure ({ c_funexp = { f_kind = Knode _ } } as c) ->
          let* si = instance e_loc c in
          return (Sinstance(si))
       | Vclosure _ | Vfun _ -> return Sempty
       | _ -> error { kind = Etype; loc = e_loc } in
     return (Slist [s; se])
  | Eapp(e, e_list) ->
     let* s = iexp genv env e in
     let* s_list = map (iexp genv env) e_list in
     return (Slist(s :: s_list))
  | Elet(leq, e) ->
     let* s_eq = ileq genv env leq in
     let* se = iexp genv env e in
     return (Slist [s_eq; se])
  | Erecord_access({ arg }) ->
     iexp genv env arg
  | Erecord(r_list) ->
     let* s_list = map (fun { arg } -> iexp genv env arg) r_list in
     return (Slist(s_list))
  | Erecord_with(e, r_list) ->
     let* se = iexp genv env e in
     let* s_list = map (fun { arg } -> iexp genv env arg) r_list in
     return (Slist(se :: s_list))
  | Etypeconstraint(e, _) -> iexp genv env e
  | Efun _ -> return Sempty
  | Ematch { e; handlers } ->
     let* se = iexp genv env e in
     let* s_handlers = map (imatch_handler iexp genv env) handlers in
     return (Slist (se :: s_handlers))
  | Epresent { handlers; default_opt } ->
     let* s_handlers =
       map (ipresent_handler iscondpat iexp genv env) handlers in
     let* s_default_opt = idefault_opt iexp genv env default_opt in
     return (Slist (s_default_opt :: s_handlers))
  | Ereset(e_body, e_res) ->
     let* s_body = iexp genv env e_body in
     let* s_res = iexp genv env e_res in
     (* TODO: double the state; an idea from Louis Mandel *)
     (* in case of a reset, simply restart from this copy *)
     (* alternatively, the current solution recalls [iexp] *)
     (* in the actual, imperative implementation, generated code is *)
     (* statically scheduled and reset is obtained *)
     (* by executing a reset method which puts the state *)
     (* to its initial value *)
     return (Slist[s_body; s_res])
  | Eassert(e_body) ->
     let* s_body = iexp genv env e_body in
     return s_body
  | Eforloop({ for_size; for_kind; for_input; for_body }) ->
     let* s_input_list = map (ifor_input genv env) for_input in
     let* s_body, s_result_list = ifor_exp genv env for_body in
     let* s_size, s_body =
       ifor_kind genv env for_size for_kind s_body in
<<<<<<< HEAD
     return
       (Slist (s_size :: Slist(s_body :: s_result_list) :: s_input_list))
=======
     return (Slist (s_size :: Slist(s_body :: sr_list) :: si_list))
>>>>>>> 6d81a8af

and ifor_kind genv env for_size for_kind s_body =
  match for_size with
  | None -> return (Sopt(None), s_body)
  | Some({ e_loc } as e) ->
     (* [e] must be a static expression *)
     let* v = Combinatorial.exp genv env e in
     (* and an integer value *)
     let* v = Combinatorial.is_int e_loc v in
     let s_size = Sopt(Some(Value(Vint(v)))) in
     let s_body = ialloc_foreach_loop v for_kind s_body in
     return (s_size, s_body)

(* duplicate the memory [n] times if the loop is a foreach loop *)
and ialloc_foreach_loop size for_kind s_for_body =
  match for_kind with
  | Kforward _ -> (* the while condition must be combinatorial *)
     s_for_body
  | Kforeach -> (* the initial state is a list of states *)
     Slist(Util.list_of size s_for_body)

and iexp_opt genv env e_opt =
  match e_opt with | None -> return Sempty | Some(e) -> iexp genv env e

<<<<<<< HEAD
and ifor_input genv env { desc; loc } =
=======
and ifor_index genv env { desc; loc } =
>>>>>>> 6d81a8af
  match desc with
  | Einput { e; by } ->
     let* se = iexp genv env e in
     let* se_opt =
       match by with
       | None -> return Sempty
       | Some(e) ->
          (* [by] must be static and an integer *)
          let* v = Combinatorial.exp genv env e in
          let* v = Combinatorial.is_int e.e_loc v in
          return (Sval(Value(Vint(v)))) in
     return (Slist [se; se_opt])
  | Eindex { e_left; e_right } ->
     let* s1 = iexp genv env e_left in
     let* s2 = iexp genv env e_right in
     return (Slist [s1; s2])

and ifor_out genv env
  { desc = { for_name; for_init; for_default; for_out_name } } =
  let* s_init = iexp_opt genv env for_init in
  let* s_default = iexp_opt genv env for_default in
  return (Slist [s_init; s_default])

and ifor_vardec genv env { desc = { for_vardec } } = ivardec genv env for_vardec

and ifor_exp genv env r =
  match r with
  | Forexp { exp } ->
     (* the default branch is supposed to be stateless *)
     let* s = iexp genv env exp in
     return (s, [])
  | Forreturns { returns; body } ->
     let* sr_list = map (ifor_vardec genv env) returns in
     let* s_b = iblock genv env body in
     return (s_b, sr_list)

and ieq genv env { eq_desc; eq_loc  } =
  match eq_desc with
  | EQeq(_, e) -> iexp genv env e
  | EQder(x, e, e0_opt, p_h_list) ->
     (* [x becomes an input; x' an output] *)
     (* they are stored as a state [x';x] *)
     let* se = iexp genv env e in
     let* s0 = iexp_opt genv env e0_opt in
     let* sp_h_list =
       map (ipresent_handler iscondpat iexp genv env) p_h_list in
     return
       (Slist
          (Scstate { pos = zero_float; der = zero_float } ::
             se :: s0 :: sp_h_list))
  | EQinit(_, e) ->
     let* se = iexp genv env e in
     return (Slist [Sopt(None); se])
  | EQemit(_, e_opt) ->
     iexp_opt genv env e_opt
  | EQif(e, eq1, eq2) ->
     let* se = iexp genv env e in
     let* seq1 = ieq genv env eq1 in
     let* seq2 = ieq genv env eq2 in
     return (Slist [se; seq1; seq2])
  | EQand(eq_list) ->
     let* seq_list = map (ieq genv env) eq_list in
     return (Slist seq_list)
  | EQlocal(b_eq) ->
     let* s_b_eq = iblock genv env b_eq in
     return s_b_eq
  | EQlet(leq, eq) ->
     let* s_leq = ileq genv env leq in
     let* s_eq = ieq genv env eq in
     return (Slist [s_leq; s_eq])
  | EQreset(eq, e) ->
     let* s_eq = ieq genv env eq in
     let* se = iexp genv env e in
     return (Slist [s_eq; se])
  | EQpresent { handlers; default_opt } ->
     let* s_list =
       map (ipresent_handler iscondpat ieq genv env) handlers in
     let* s_default_opt = idefault_opt ieq genv env default_opt in
     return (Slist (s_default_opt :: s_list))
  | EQautomaton { handlers; state_opt } ->
     let* s_list = map (iautomaton_handler genv env) handlers in
     (* The initial state is the first in the list *)
     (* if no initialisation code is given *)
     let* a_h =
       List.nth_opt handlers 0 |>
         Opt.to_result ~none:{ kind = Eunexpected_failure; loc = eq_loc } in
     let* i, si = initial_state_of_automaton genv env a_h state_opt in
     (* two state variables: initial state of the automaton and reset bit *)
     return (Slist(i :: Sval(Value(Vbool(false))) :: si :: s_list))
  | EQmatch { e; handlers } ->
     let* se = iexp genv env e in
     let* sm_list = map (imatch_handler ieq genv env) handlers in
     return (Slist (se :: sm_list))
  | EQempty -> return Sempty
  | EQassert(e) ->
     let* se = iexp genv env e in
     return se
  | EQforloop({ for_size; for_kind; for_input;
                for_body = { for_out; for_block } }) ->
     let* s_input_list = map (ifor_input genv env) for_input in
     let* so_list = map (ifor_out genv env) for_out in
     let* s_body = iblock genv env for_block in
     let* s_size, s_body =
       ifor_kind genv env for_size for_kind s_body in
     return (Slist (s_size :: Slist (s_body :: so_list) :: s_input_list))

and iblock genv env { b_vars; b_body; b_loc  } =
  let* s_b_vars = map (ivardec genv env) b_vars in
  let* s_b_body = ieq genv env b_body in
  return (Slist (s_b_body :: s_b_vars))

and ivardec genv env { var_init; var_default; var_loc; var_is_last } =
  let* s_init =
    match var_init with
    | None -> return (if var_is_last then Sval(Vnil) else Sempty)
    | Some(e) ->
       (* a state is necessary to store the previous value *)
       let* s = iexp genv env e in return (Slist [Sopt(None); s]) in
  let* s_default =
    match var_default with
    | None -> return Sempty
    | Some(e) -> iexp genv env e in
  return (Slist [s_init; s_default])

and iautomaton_handler genv env { s_let; s_body; s_trans; s_loc } =
  let* s_list = map (ileq genv env) s_let in
  let* s_body = iblock genv env s_body in
  let* st_list = map (iescape genv env) s_trans in
  return (Slist [Slist(s_list); s_body; Slist(st_list)])

and ileq genv env { l_eq } = ieq genv env l_eq

(* initial state of an automaton *)
and initial_state_of_automaton genv env { s_state = { desc; loc } } state_opt =
  match state_opt with
  | None ->
     (* no initial state is given. The initial state is the first *)
     (* in the list *)
     let* i = match desc with
       | Estate0pat(f) -> return (Sval(Value(Vstate0(f))))
       | Estate1pat(f, _) ->
          error { kind = Einitial_state_with_parameter(f); loc = loc } in
     return (i, Sempty)
  | Some(state) ->
     let* s = istate genv env state in
     return (Sopt(None), s)

and iescape genv env { e_cond; e_let; e_body; e_next_state; e_loc } =
  let* s_cond = iscondpat genv env e_cond in
  let* s_list = map (ileq genv env) e_let in
  let* s_body = iblock genv env e_body in
  let* s_state = istate genv env e_next_state in
  return (Slist [s_cond; Slist(s_list); s_body; s_state])

and iscondpat genv env { desc; loc } =
  match desc with
  | Econdand(sc1, sc2) | Econdor(sc1, sc2) ->
     let* s1 = iscondpat genv env sc1 in
     let* s2 = iscondpat genv env sc2 in
     return (Slist [s1; s2])
  | Econdexp(e_cond) ->
     iexp genv env e_cond
  | Econdpat(e, p) ->
     let* se = iexp genv env e in
     return se
  | Econdon(sc, e) ->
     let* s_sc = iscondpat genv env sc in
     let* se = iexp genv env e in
     return (Slist [s_sc; se])

and istate genv env { desc; loc } =
  match desc with
  | Estate0 _ -> return Sempty
  | Estate1(_, e_list) ->
     let* s_list = map (iexp genv env) e_list in
     return (Slist(s_list))
  | Estateif(e, s1, s2) ->
     let* se = iexp genv env e in
     let* se1 = istate genv env s1 in
     let* se2 = istate genv env s2 in
     return (Slist[se; se1; se2])

and iresult genv env { r_desc; r_loc } =
  match r_desc with
  | Exp(e) -> iexp genv env e
  | Returns(b) -> iblock genv env b

and instance loc ({ c_funexp = { f_args; f_body }; c_genv; c_env } as c) =
  match f_args with
  | [ arg ] ->
     let* s_list = map (ivardec c_genv c_env) arg in
     let* s_body = iresult c_genv c_env f_body in
     return { init = Slist (s_body :: s_list); step = c }
  | _ -> error { kind = Etype; loc }

(* an iterator *)
let slist loc genv env sexp e_list s_list =
  let rec slist_rec e_list s_list =
    match e_list, s_list with
    | [], [] -> return ([], [])
    | e :: e_list, s :: s_list ->
       let* v, s = sexp genv env e s in
       let* v_list, s_list = slist_rec e_list s_list in
       return (v :: v_list, s :: s_list)
    | _ ->
       error { kind = Estate; loc = loc } in
  slist_rec e_list s_list

(* step_if_value *)
<<<<<<< HEAD
let if_value f v s =
=======
let step_if_value f v s =
>>>>>>> 6d81a8af
  match v with
  | Vbot -> return (Vbot, s)
  | Vnil -> return (Vnil, s)
  | Value(v) -> f v s

(* an other iterator which stops when the accumulator is bot or nil *)
let mapfold2v k_error f acc x_list s_list =
  let rec maprec acc x_list s_list =
    match x_list, s_list with
    | [], [] -> return (Value acc, [])
    | ([], _) | (_, []) -> error k_error
    | x :: x_list, s :: s_list ->
       let* acc, s = f acc x s in
       match acc with
       | Vbot -> return (Vbot, s :: s_list)
       | Vnil -> return (Vnil, s :: s_list)
       | Value(v) ->
          let* acc, s_list = maprec v x_list s_list in
          return (acc, s :: s_list) in
  maprec acc x_list s_list

(* Return a value from a block. In case of a tuple, this tuple is not strict *)
let matching_out env { b_vars; b_loc } =
  let* v_list =
    map
      (fun { var_name } ->
        find_value_opt var_name env |>
          Opt.to_result
            ~none:{ kind = Eunbound_ident(var_name); loc = b_loc }) b_vars in
  match v_list with
  | [] -> return void
  | [v] -> return v
  | _ -> (* return a non strict tuple *)
     return (Value(Vtuple(v_list)))

(* Return a value for a for loop *)
(* [env_list] is the list of environments, each produced by an iteration *)
(* [acc_env] is the final environment for the accumulated variables *)
(* [x init v ] : returns the accumulated value of [x] *)
(* [[|x init v|] : returns an array of the accumulated values of [x] *)
(* [|x|] : returns an array such that [x.(i) = env_list.(i).(x)] *)
(* [non_filled] is the number of iterations not done in case of a forward loop *)
let for_matching_out missing env_list acc_env returns =
  let* v_list =
    map
      (fun { desc = { for_array;
                      for_vardec = { var_name; var_init; var_default } };
             loc } ->
        match var_init with
        | Some _ when for_array = 0 ->
           (* accumulation. look for acc_env(last var_name) *)
           find_last_opt var_name acc_env |>
             Opt.to_result ~none:{ kind = Eunbound_ident(var_name); loc }
        | _ ->
           Forloop.array_of missing loc
             (var_name, var_init, var_default) acc_env env_list)
      returns in
  match v_list with
  | [] -> return void
  | [v] -> return v
  | _ -> (* return a non strict tuple *)
     return (Value(Vtuple(v_list)))

(* given a list of environments (one per iteration) [env_list] *)
(* and an accumulated environment [acc_env] return the environment *)
(* [env'] computed by a for loop *)
(* [env'(x) = acc_env(last x)] if x in Dom(acc_env) and *)
(* [env'(x).(i) = env_list.(i).(x) otherwise *)
let for_env_out missing env_list acc_env loc for_out =
  fold
    (fun acc { desc = { for_name; for_init; for_default; for_out_name }; loc } ->
      match for_init, for_default, for_out_name with
      | None, None, None ->
         (* this case should not happen *)
         error { kind = Eunexpected_failure; loc }
      | (Some _, _, None) | (_, Some _, None) ->
         (* accumulation. look for acc_env(last var_name) *)
         let* v =
           Find.find_last_opt for_name acc_env |>
             Opt.to_result ~none:{ kind = Eunbound_last_ident(for_name); loc } in
         return (Env.add for_name { cur = v; last = None; default = None } acc)
      | _, _, Some(x) ->
         let* v = Forloop.array_of missing loc
                    (for_name, for_init, for_default) acc_env env_list in
         return (Env.add x { cur = v; last = None; default = None } acc))
    Env.empty for_out


(* The step function *)

(* The main step function *)
(* the value of an expression [e] in a global environment [genv] and local *)
(* environment [env] is a step function. *)
(* Its type is [state -> (value * state) option] *)
let rec sexp genv env { e_desc; e_loc } s =
  match e_desc, s with
  | _, Sbot -> return (Vbot, s) (* Voir remarque PE-Dagand *)
  | _, Snil -> return (Vnil, s)
  | Econst(v), Sempty ->
     return (Value (Combinatorial.immediate v), s)
  | Econstr0 { lname }, Sempty ->
     return (Value (Vconstr0(lname)), s)
  | Elocal x, Sempty ->
     let* v =
       find_value_opt x env |>
         Opt.to_result ~none:{ kind = Eunbound_ident(x); loc = e_loc } in
     return (v, s)
  | Eglobal { lname }, Sempty ->
     let* v =
       find_gvalue_opt lname genv |>
         Opt.to_result ~none:{ kind = Eunbound_lident(lname); loc = e_loc } in
     return (Value(v), s)
  | Elast x, Sempty ->
     let* v =
       find_last_opt x env  |>
         Opt.to_result ~none:{ kind = Eunbound_last_ident(x); loc = e_loc } in
     return (v, s)
  | Eop(op, e_list), s ->
     begin match op, e_list, s with
     | (* initialized unit-delay with a constant *)
       Efby, [_; e2], Slist [Sval(v); s2] ->
        let* v2, s2 = sexp genv env e2 s2  in
        return (v, Slist [Sval(v2); s2])
     | Efby, [e1; e2], Slist [Sopt(v_opt); s1; s2] ->
        let* v1, s1 = sexp genv env e1 s1  in
        let* v2, s2 = sexp genv env e2 s2  in
        (* is-it the first instant? *)
        let v =
          match v_opt with | None -> v1 | Some(v) -> v in
        return (v, Slist [Sopt(Some(v2)); s1; s2])
     | Eunarypre, [e], Slist [Sval(v); s] ->
        let* ve, s = sexp genv env e s in
        return (v, Slist [Sval(ve); s])
     | Eminusgreater, [e1; e2], Slist [Sval(v); s1; s2] ->
        (* when [v = true] this is the very first instant. [v] is a reset bit *)
        let* v1, s1 = sexp genv env e1 s1  in
        let* v2, s2 = sexp genv env e2 s2  in
        let* v_out =
          Primitives.ifthenelse v v1 v2 |>
            Opt.to_result ~none:{ kind = Etype; loc = e_loc } in
        return (v_out, Slist [Sval(Value(Vbool(false))); s1; s2])
     | Eifthenelse, [e1; e2; e3], Slist [s1; s2; s3] ->
        let* v1, s1 = sexp genv env e1 s1 in
        let* v2, s2 = sexp genv env e2 s2 in
        let* v3, s3 = sexp genv env e3 s3 in
        let* v =
          ifthenelse v1 v2 v3 |>
            Opt.to_result ~none:{ kind = Etype; loc = e_loc } in
        return (v, Slist [s1; s2; s3])
     | Eseq, [e1; e2], Slist [s1; s2] ->
        let* _, s1 = sexp genv env e1 s1 in
        let* v2, s2 = sexp genv env e2 s2 in
        return (v2, Slist [s1; s2])
     | Erun _, [_; e], Slist [Sinstance si; s] ->
        (* the application of a n-ary node is of the form [f(e1,..., en)] or *)
        (* [run f (e1,...,en)]. The [ei] are non strict *)
        let* v, s = sarg genv env e s in
        let* v, si = run e_loc si v in
        return (v, Slist [Sinstance si; s])
     | Eatomic, [e], s ->
        (* if one of the input is bot (or nil), the output is bot (or nil); *)
        (* that is, [e] is considered to be strict *)
        let* v, s = sexp genv env e s in
        let* v =
          Primitives.atomic v |>
            Opt.to_result ~none:{ kind = Etype; loc = e_loc } in
        return (v, s)
     | Etest, [e], s ->
        let* v, s = sexp genv env e s in
        let* v =
          Primitives.lift1 Primitives.test v |>
            Opt.to_result ~none:{ kind = Etype; loc = e_loc } in
        return (v, s)
     | Eup, [e], Slist [Szstate { zin }; s] ->
       (* [zin]: set to true when the solver detect a zero-crossing; *)
       (* [zout]: output to be followed for zero-crossing detection *)
        let* zout, s = sexp genv env e s in
        return (Value(Vbool(zin)),
                Slist [Szstate { zin = false; zout }; s])
     | Eperiod, [_; _], Speriod ({ zin; phase; period; horizon } as p) ->
        (* Semantically: h = present zin -> last h + period init phase+period *)
        let horizon = if zin then horizon +. period else horizon in
        return
          (Value(Vbool(zin)),
           Speriod { p with horizon })
     | Ehorizon, [e], Slist [Shorizon ({ zin; horizon } as h); s] ->
        if zin then
          let* horizon, s = sexp genv env e s in
          match horizon with
          | Vbot -> return (Vbot, Slist [Shorizon(h); s])
          | Vnil -> return (Vnil, Slist [Shorizon(h); s])
          | Value(v) ->
             let* horizon =
               is_float v |> Opt.to_result ~none:{ kind = Etype; loc = e_loc } in
             return
               (Value(Vbool(zin)), Slist [Shorizon { h with horizon }; s])
        else
          return (Value(Vbool(zin)), Slist [Shorizon(h); s])
     | Earray(op), _, _ ->
        begin match op, e_list, s with
          | Econcat, [e1; e2], Slist [s1; s2] ->
             let* v1, s1 = sexp genv env e1 s1 in
             let* v2, s2 = sexp genv env e2 s2 in
             let* v = Arrays.concat e_loc v1 v2 in
             return (v, Slist [s1; s2])
          | Eget, [e; i], Slist [s1; s2] ->
             let* v, s1 = sexp genv env e s1 in
             let* i = Combinatorial.exp genv env i in
             let* v = Arrays.get e_loc v i in
             return (v, Slist [s1; s2])
          | Eget_with_default, [e; ei; default], Slist [se; si; s_default] ->
             let* v, se = sexp genv env e se in
             let* vi, si = sexp genv env ei si in
             let* default, s_default = sexp genv env default s_default in
             let* v = Arrays.get_with_default e_loc v vi default in
             return (v, s)
          | Eslice, [e; i1; i2], Slist [s; s1; s2] ->
             let* v, s = sexp genv env e s in
             let* i1 = Combinatorial.exp genv env i1 in
             let* i2 = Combinatorial.exp genv env i2 in
             let* v = Arrays.slice e_loc v i1 i2 in
             return (v, Slist [s; s1; s2])
          | Eupdate, (e :: arg :: i_list), Slist (s :: s_arg :: s_list) ->
             (* [| e with i1,..., in <- arg |] *)
             let* v, s = sexp genv env e s in
             let* v_arg, s_arg = sexp genv env arg s_arg in
             let* i_list, s_list = slist e_loc genv env sexp i_list s_list in
             let* v = Arrays.update_list e_loc v i_list v_arg in
             return (v, Slist (s :: s_arg :: s_list))
          | Earray_list, e_list, Slist s_list ->
             let* v_list, s_list = slist e_loc genv env sexp e_list s_list in
             let v_list = Primitives.slist v_list in
             return
               (Primitives.lift (fun v -> Varray(Vflat(Array.of_list v))) v_list,
                Slist s_list)
          | Etranspose, [e], Slist [s] ->
             let* v, s = sexp genv env e s in
             let*v = Arrays.transpose e_loc v in
             return (v, Slist [s])
          | Eflatten, [e], Slist [s] ->
             let* v, s = sexp genv env e s in
             let*v = Arrays.flatten e_loc v in
             return (v, Slist [s])
          | Ereverse, [e], Slist [s] ->
             let* v, s = sexp genv env e s in
             let*v = Arrays.reverse e_loc v in
             return (v, Slist [s])
          | _ -> error { kind = Etype; loc = e_loc }
        end
     | _ -> error { kind = Etype; loc = e_loc }
     end
  | Econstr1 { lname; arg_list }, Slist(s_list) ->
     let* v_list, s_list = sexp_list e_loc genv env arg_list s_list in
     (* check that all component are not nil nor bot *)
     let* v =
       constr1 lname v_list |>
         Opt.to_result ~none:{ kind = Etype; loc = e_loc } in
     return (v, Slist(s_list))
  | Etuple(e_list), Slist(s_list) ->
     (* pairs are considered to be strict *)
     let* v_list, s_list = sexp_list e_loc genv env e_list s_list in
     let* v =
       stuple v_list |> Opt.to_result ~none:{ kind = Etype; loc = e_loc } in
     return (v, Slist(s_list))
  | Eapp(_, [e]), Slist [Sinstance si; s] ->
     (* Here, [f (e1,..., en)] is a short-cut for [run f (e1,...,en)] *)
     let* v, s = sarg genv env e s in
     let* v, si = run e_loc si v in
     return (v, Slist [Sinstance si; s])
  | Eapp(e, e_list), Slist (s :: s_list) ->
     (* [f] must return a combinatorial function *)
     let* fv, s = sexp genv env e s in
     let* v_list, s_list = sarg_list e_loc genv env e_list s_list in
     (* if one element is [bot] return [bot]; if [nil] return [nil] *)
     let* v =
       match fv with
       | Vbot -> return Vbot | Vnil -> return Vnil
       | Value(fv) ->
          Combinatorial.apply e_loc fv v_list in
     return (v, Slist (s :: s_list))
  | Elet(l_eq, e), Slist [s_eq; s] ->
     let* env_eq, s_eq = sleq genv env l_eq s_eq in
     let env = Env.append env_eq env in
     let* v, s = sexp genv env e s in
     return (v, Slist [s_eq; s])
  | Efun(fe), s ->
     return (Value(Vclosure { c_funexp = fe; c_genv = genv; c_env = env }), s)
  | Ematch { e; handlers }, Slist(se :: s_list) ->
     let* ve, se = sexp genv env e se in
     let* v, s_list =
       match ve with
       (* if the condition is bot/nil then all variables have value bot/nil *)
       | Vbot -> return (Vbot, sbot_list s_list)
       | Vnil -> return (Vnil, snil_list s_list)
       | Value(ve) ->
          smatch_handler_list e_loc sexp genv env ve handlers s_list in
     return (v, Slist (se :: s_list))
  | Epresent { handlers; default_opt }, Slist(s :: s_list) ->
     (* present z1 -> e1 | ... | zn -> en [[else|init] e]] *)
     let* v_opt, s_list =
       spresent_handler_list e_loc sscondpat Vbot Vnil
         sexp genv env handlers s_list in
     let* v, s =
       match v_opt, default_opt, s with
       | Some(v), Init(e), Slist [Sopt(None); s] ->
          (* at the first instant, execute the initialization *)
          let* v', s = sexp genv env e s in
          return (v, Slist [Sopt(Some(v')); s])
       | Some(v), _, _ -> return (v, s)
       | None, Else(e), s ->
          (* no handler was selected *)
          let* v, s = sexp genv env e s in return (v, s)
       | None, Init(e), Slist [Sopt(s_opt); s] ->
          (* no handler was selected *)
          let* v, s = sexp genv env e s in
          let* v, s =
            match s_opt with
            | None -> return (v, s) | Some(v) -> return (v, s) in
          return (v, Slist [Sopt(Some(v)); s])
       | _ -> (* error *)
          error { kind = Estate; loc = e_loc } in
     return (v, Slist(s :: s_list))
  | Ereset(e_body, e_res), Slist [s_body; s_res] ->
     let* v, s_res = sexp genv env e_res s_res in
     let* v_body, s_body =
       match v with
       | Vbot -> return (Vbot, Sbot)
       | Vnil -> return (Vnil, Snil)
       | Value(v) ->
          let* v =
            is_bool v |> Opt.to_result ~none:{ kind = Etype; loc = e_loc } in
          reset iexp sexp genv env e_body s_body v in
     return (v_body, Slist [s_body; s_res])
  | Eassert(e_body), s ->
     let* v, s = sexp genv env e_body s in
     let* r = Combinatorial.check_assertion e_loc v void in
     return (r, s)
  | Eforloop ({ for_kind; for_index; for_input; for_body; for_resume }),
    Slist (Sopt(Some(Value(Vint(size)))) as sv :: 
             Slist(s_for_body :: sr_list) :: si_list) ->
     (* the size [size] is known *)
     (* computes a local environment for variables names introduced *)
     (* in the index and input list; do it sequentially *)
     let i_env =
       let open Forloop in
       match for_index with
       | None -> Env.empty
       | Some(id) ->
          Env.singleton id (Vindex { ve_left = 0;
                                     ve_right = size - 1; dir = true }) in
     let* i_env, si_list =
       mapfold2v { kind = Estate; loc = e_loc }
         (sfor_input size genv env) i_env for_input si_list in
     (* step in the body only if [i_env] is not bot or nil *)
     let* r, s_for_body_new, sr_list =
       sforloop_exp
         e_loc genv env size for_kind for_resume for_body
         i_env s_for_body sr_list in
     let s_for_body = if for_resume then s_for_body_new
                      else s_for_body in
     return (r, Slist(sv :: Slist(s_for_body :: sr_list) :: si_list))
  | Eforloop ({ for_kind; for_index;
                for_input = input :: input_list; for_body; for_resume }),
    Slist (Sopt(None) :: Slist(s_for_body :: sr_list) ::
             s_input :: s_input_list) ->
     (* the size is not known *)
     let* size_i_env, si =
       sfor_input_no_size genv env Env.empty input s_input in
     (* step in the body only if the input is not bot or nil *)
     let* r, s_size, s_for_body, sr_list, si, si_list =
       match size_i_env with
       | Vbot ->
          return (Vbot, None, s_for_body, sr_list, si, sbot_list s_input_list)
       | Vnil ->
          return (Vnil, None, s_for_body, sr_list, si, snil_list s_input_list)
       | Value(size, i_env) ->
          (* allocate the memory if the loop is a foreach loop *)
          let s_for_body = ialloc_foreach_loop size for_kind s_for_body in
          let i_env =
            let open Forloop in
            match for_index with
            | None -> i_env
            | Some(id) ->
               Env.add id (Vindex { ve_left = 0;
                                    ve_right = size - 1; dir = true }) i_env in
          let* i_env, si_list =
            mapfold2v { kind = Estate; loc = e_loc }
              (sfor_input size genv env) i_env input_list s_input_list in
          (* step in the body only if [i_env] is not bot or nil *)
          let* r, s_for_body_new, sr_list =
            sforloop_exp e_loc genv env size for_kind for_resume for_body i_env
              s_for_body sr_list in
          (* if [for_resume = true] keep the final state *)
          let s_for_body = if for_resume then s_for_body_new
                            else s_for_body in
          return (r, size_of_for_kind for_kind size,
                  s_for_body, sr_list, si, si_list) in
     return (r, Slist (Sopt(s_size) :: Slist(s_for_body :: sr_list) ::
                         si :: si_list))
  | _ -> error { kind = Estate; loc = e_loc }

and sforloop_exp
  loc genv env for_size for_kind for_resume for_body i_env s_for_body sr_list =
  match i_env with
  | Vbot -> return (Vbot, s_for_body, sr_list)
  | Vnil -> return (Vnil, s_for_body, sr_list)
  | Value(i_env) ->
     let* v, s_for_body, sr_list =
       match for_body with
       | Forexp { exp = e; default = d_opt} ->
          (* the default expression must be combinatorial. *)
          let* ve, s_for_body =
            match for_kind, s_for_body with
            | Kforeach, Slist(s_list) ->
               (* parallel loop; every iteration has its own state *)
               let* ve, s_list =
                 Forloop.foreach loc
                   (fun env s -> sexp genv env e s) env i_env s_list in
               return (ve, Slist(s_list))
            | Kforward(None), _ ->
               (* hyperserial loop; the transition function is iterated *)
               (* on the same state *)
               let* default =
                 match d_opt with
                 | None ->
                    (* An error is raised if there is no iteration *)
                    (* and no default value is given *)
                    if for_size <= 0 then
                      error { kind = Eloop_no_iteration; loc }
                    else
                      (* the default value is [nil] *)
                      return Vnil
                 | Some(e) -> Combinatorial.exp genv env e in
               (* the final state is discarded *)
               let* ve, s_for_body_new =
                 Forloop.forward loc (fun env s -> sexp genv env e s)
                   env i_env for_size default s_for_body in
               let s_for_body =
                 if for_resume then s_for_body_new else s_for_body in
               return (ve, s_for_body)
            | _ -> error { kind = Estate; loc } in
          return (ve, s_for_body, sr_list)
       | Forreturns { returns; body } ->
          (* 1/ computes the environment from the [returns] *)
          (* environment [env_v + acc_env]. Vars in [acc_env] *)
          (* are accumulated values such that *)
          (* [acc_env(last x)(i) = acc_env(x)(i-1)] where [i] is the *)
          (* iteration index. *)
          let* acc_env, sr_list =
            mapfold3 { kind = Estate; loc }
              (sfor_vardec genv env) Env.empty returns sr_list
              (bot_list returns) in
          (* 2/ runs the body *)
          let* missing, env_list, acc_env, s_for_body =
            match for_kind, s_for_body with
            | Kforeach, Slist(s_list) ->
               let sbody env s =
                 let* _, local_env, s = sblock genv env body s in
                 return (local_env, s) in
               let* env_list, acc_env, s_list =
                 Forloop.foreach_with_accumulation_i loc
                   sbody env i_env acc_env s_list in
               return (0, env_list, acc_env, Slist(s_list))
            | Kforward(None), _ ->
               let sbody env s =
                 let* _, local_env, s = sblock genv env body s in
                 return (local_env, s) in
               let* env_list, acc_env, s_for_body_new =
                 Forloop.forward_i_without_exit_condition loc
                   sbody env i_env acc_env for_size s_for_body in
               let s_for_body =
                 if for_resume then s_for_body_new else s_for_body in
               return (0, env_list, acc_env, s_for_body)
            | Kforward(Some(e_while)), _ ->
               (* for the moment, the exit condition must be combinatorial *)
               let sbody env s =
                 let* _, local_env, s = sblock genv env body s in
                 return (local_env, s) in
               let cond env = Combinatorial.exp genv env e_while in
               let* env_list, acc_env, s_for_body_new =
                 Forloop.forward_i_with_exit_condition e_while.e_loc
                   body.b_write
                   sbody cond env i_env acc_env for_size s_for_body in
               (* was-it a complete iteration? *)
               let missing = for_size - List.length env_list in
               let s_for_body =
                 if for_resume then s_for_body_new else s_for_body in
               return (missing, env_list, acc_env, s_for_body)
            | _ -> error { kind = Estate; loc } in
          (* return the result of the for loop *)
          let* v = for_matching_out missing env_list acc_env returns in
          return (v, s_for_body, sr_list) in
     return (v, s_for_body, sr_list)

and sexp_opt genv env e_opt s =
  match e_opt with
  | None -> return (None, s)
  | Some(e) -> let* v, s = sexp genv env e s in return (Some(v), s)

and sfor_vardec genv env acc_env { desc = { for_vardec } } s v =
  svardec genv env acc_env for_vardec s v

(* compute the initial value of accumulated variables *)
(* [xi = { cur = bot; last = v; default = None }] when [xi init v][out x] *)
(* [xi = { cur = bot; last = v; default = d }] when [xi init v default d][out x] *)
(* [xi = { cur = bot; last = None; default = None }] when [xi out x] *)
and sfor_out genv env acc_env
  { desc = { for_name; for_init; for_default }; loc } s =
  match s with
  | Slist [s_init; s_default] ->
     let* last, s_init = sexp_opt genv env for_init s_init in
     let* default, s_default = sexp_opt genv env for_default s_default in
     return
       (Env.add for_name { cur = Vbot; last; default } acc_env,
        Slist [s_init; s_default])
  | _ -> error { kind = Estate; loc}

(* evaluate an index returns a local environment *)
and sfor_input size genv env (i_env: Forloop.index Env.t) { desc; loc } s =
  let open Forloop in
  match desc, s with
  | Einput { id; e; by = None }, Slist [se; se_opt] ->
     (* [id in e] means that in iteration [i], [id = e.(i)] *)
     let* ve, se = sexp genv env e se in
     let* entry = input loc ve None in
     let* i_env =
       let+ a_size, entry = entry in
       if a_size = size
       then return (Value(Env.add id entry i_env))
       else
         error { kind = Earray_size { size = a_size; index = size }; loc } in
     return (i_env, Slist [se; se_opt])
  | Einput { id; e; by = Some _ }, Slist [se; Sval(Value(Vint(k)))] ->
     (* [id in e by k] means that in iteration [i], [id = e.(k * i)] *)
     (* [k] must be static *)
     let* ve, se = sexp genv env e se in
     let* entry = input loc ve (Some(k)) in
     let* i_env =
       let+ a_size, entry = entry in
       if a_size = size * k
       then return (Value(Env.add id entry i_env))
       else
         error
           { kind = Earray_size { size = a_size; index = size * k }; loc } in
     return (i_env, Slist [se; Sval(Value(Vint(k)))])
  | Eindex { id; e_left; e_right; dir }, Slist [se_left; se_right] ->
     let* ve_left, se_left = sexp genv env e_left se_left in
     let* ve_right, se_right = sexp genv env e_right se_right in
     let* entry = index loc ve_left ve_right dir in
     let* i_env =
       let+ a_size, entry = entry in
       if a_size = size
       then return (Value(Env.add id entry i_env))
       else error { kind = Earray_size { size; index = a_size }; loc } in
     return (i_env, Slist [se_left; se_right])
  | _ ->
     error { kind = Estate; loc }

(* evaluate an index returns a local environment *)
and sfor_input_no_size genv env i_env { desc; loc } s =
  let open Forloop in
  match desc, s with
  | Einput { id; e; by = None }, Slist [se; se_opt] ->
     (* [id in e] means that in iteration [i], [id = e.(i)] *)
     let* ve, se = sexp genv env e se in
     let* entry = input loc ve None in
     let* size_i_env =
       let+ a_size, entry = entry in
       return (Value(a_size, Env.add id entry i_env)) in
      return (size_i_env, Slist [se; se_opt])
  | Einput { id; e; by = Some _ }, Slist [se; (Sval(Value(Vint(k))) as sv)] ->
     (* [id in e by k] means that in iteration [i], [id = e.(k * i)] *)
     (* [k] must be static *)
     let* ve, se = sexp genv env e se in
     let* entry = input loc ve (Some(k)) in
     let* size_i_env =
       let+ a_size, entry = entry in
       let r = a_size mod k in
       let* size =
         if r = 0 then return (a_size / k)
         else
           error
             { kind = Earray_size { size = a_size; index = a_size + r };
               loc } in
       return (Value(size, Env.add id entry i_env)) in
     return (size_i_env, Slist [se; sv])
  | Eindex { id; e_left; e_right; dir }, Slist [se_left; se_right] ->
     let* ve_left, se_left = sexp genv env e_left se_left in
     let* ve_right, se_right = sexp genv env e_right se_right in
     let* entry = index loc ve_left ve_right dir in
     let* i_env =
       let+ a_size, entry = entry in
       return (Value(a_size, Env.add id entry i_env)) in
     return (i_env, Slist [se_left; se_right])
  | _ ->
     error { kind = Estate; loc }
    
(* a function can take a tuple that is non strict *)
and sarg genv env ({ e_desc; e_loc } as e) s =
  match e_desc, s with
  | Etuple(e_list), Slist(s_list) ->
     let* v_list, s_list = sexp_list e_loc genv env e_list s_list in
     return (Value(Vtuple(v_list)), Slist(s_list))
  | _ ->
     sexp genv env e s

(* application of a node *)
and run loc { init; step } v =
  let* v, init = runstep loc init step v in
  return (v, { init; step })

and runstep loc s { c_funexp = { f_args; f_body }; c_genv; c_env } v =
  let match_in_list a_list s_list v_list =
    let match_in acc vdec s v =
      let* acc, s = svardec c_genv c_env acc vdec s v in
      let* s = set_vardec acc vdec s in
      return (acc, s) in
    mapfold3 { kind = Epattern_matching_failure; loc }
      match_in Env.empty a_list s_list v_list in

  match f_args, s with
  | [arg_list], Slist (s_body :: s_arg_list) ->
     let* v_list =
       (* special case for a single argument *)
       match arg_list with
       | [_] -> let* v =
                  Primitives.atomic v |>
                    Opt.to_result ~none:{ kind = Etype; loc } in
                return [v]
       | _ -> return (Primitives.list_of v) in
     let* env_arg_list, s_arg_list =
       match_in_list arg_list s_arg_list v_list in
     let env = Env.append env_arg_list c_env in
     let* r, s_body = sresult c_genv env f_body s_body in
     return (r, Slist (s_body :: s_arg_list))
  | _ ->
     error { kind = Etype; loc }

and sexp_list loc genv env e_list s_list =
  slist loc genv env sexp e_list s_list

and sarg_list loc genv env e_list s_list =
  slist loc genv env sarg e_list s_list

and sleq genv env { l_rec; l_eq = ({ eq_write } as l_eq); l_loc } s_eq =
  if l_rec then
    (* compute a bounded fix-point in [n] steps *)
    let bot = bot_env eq_write in
    let n = (Fix.size l_eq) + 1 in
    let* env_eq, s_eq = Fix.eq genv env seq l_eq n s_eq bot in
    (* a dynamic check of causality: all defined names in [eq] *)
    (* must be non bottom provided that all free vars. are non bottom *)
    let* _ = Fix.causal l_loc env env_eq (names eq_write) in
    return (env_eq, s_eq)
  else
    seq genv env l_eq s_eq

and slets loc genv env leq_list s_list =
  mapfold2 { kind = Estate; loc }
    (fun acc leq s -> let* env, s = sleq genv env leq s in
                      return (Env.append env acc, s))
    env leq_list s_list

(* step function for an equation *)
and seq genv env { eq_desc; eq_write; eq_loc } s =
  match eq_desc, s with
  | _, Sbot ->
     return (bot_env eq_write, s)
  | _, Snil ->
     return (nil_env eq_write, s)
  | EQeq(p, e), s ->
     let* v, s = sexp genv env e s in
     let* env_p =
       matcheq v p |>
         Opt.to_result ~none:{ kind = Epattern_matching_failure;
                               loc = eq_loc } in
     return (env_p, s)
  | EQder(x, e, e0_opt, p_h_list),
    Slist (Scstate({ pos } as sc) :: s :: Sopt(x0_opt) :: s0 :: s_list) ->
     let* ({ last; default } as entry) =
       Env.find_opt x env |>
         Opt.to_result ~none:{ kind = Eunbound_ident(x); loc = eq_loc } in
     (* compute the derivative (w.r.t time) of [x] *)
     let* der, s = sexp genv env e s in
     (* computes the initial position *)
     let* cx0, x0_opt, s0 =
       match e0_opt with
       | None ->
          (* [x] should have a default value *)
          let* x0 =
            Fix.default_value last default |>
              Opt.to_result ~none:{ kind = Eno_default(x); loc = eq_loc } in
          return (x0, x0_opt, s0)
       | Some(e0) ->
          match x0_opt with
          | None -> (* first instant *)
             let* x0, s0 = sexp genv env e0 s0 in
             return (x0, Some(x0), s0)
          | Some(x0) -> return (x0, x0_opt, s0) in
     let* cx_opt, s_h_list =
       spresent_handler_list
         eq_loc sscondpat Vbot Vnil sexp genv env p_h_list s_list in
     let cur =
       match cx_opt with
       | None ->
          (* no reset event; return the value computed by the solver *)
          pos
       | Some(cx) ->
          (* otherwise the value returned by the handler *)
          cx in
     return (Env.singleton x { entry with cur },
             Slist (Scstate({ sc with der }) :: Sopt(x0_opt) :: s0 :: s_list))
  | EQinit(x, e), Slist [Sopt(None); se] ->
     (* first step *)
     let* v, se = sexp genv env e se in
     let* ({ cur } as entry) =
       Env.find_opt x env |>
         Opt.to_result ~none:{ kind = Eunbound_ident(x); loc = eq_loc } in
     return (Env.singleton x { entry with last = Some(v) },
             Slist [Sopt(Some(cur)); se])
  | EQinit(x, e), Slist [Sopt(Some(v)); se] ->
     (* remaining steps *)
     let* ({ cur } as entry) =
       Env.find_opt x env |>
         Opt.to_result ~none:{ kind = Eunbound_ident(x); loc = eq_loc } in
     return (Env.singleton x { entry with last = Some(v) },
             Slist [Sopt(Some(cur)); se])
  | EQif(e, eq1, eq2), Slist [se; s_eq1; s_eq2] ->
      let* v, se = sexp genv env e se in
      let* env_eq, s_list =
        match v with
        (* if the condition is bot/nil then all variables have value bot/nil *)
        | Vbot -> return (bot_env eq_write, [Sbot; Sbot])
        (* Slist [se; s_eq1; s_eq2]) *)
        | Vnil -> return (nil_env eq_write, [Snil; Snil])
        (* Slist [se; s_eq1; s_eq2]) *)
        | Value(b) ->
           let* v =
             is_bool b |> Opt.to_result ~none:{ kind = Etype; loc = e.e_loc } in
           if v then
             let* env1, s_eq1 = seq genv env eq1 s_eq1 in
             (* complete the output environment with default *)
             (* or last values from all variables defined in [eq_write] but *)
             (* not in [env1] *)
             let* env1 = Fix.by eq_loc env env1 (names eq_write) in
             return (env1, [s_eq1; s_eq2]) 
           else
             let* env2, s_eq2 = seq genv env eq2 s_eq2 in
             (* symetric completion *)
             let* env2 =
               Fix.by eq_loc env env2 (names eq_write) in
             return (env2, [s_eq1; s_eq2]) in
      return (env_eq, Slist (se :: s_list))
  | EQand(eq_list), Slist(s_list) ->
     let seq genv env acc eq s =
       let* env_eq, s = seq genv env eq s in
       let* acc = Combinatorial.merge eq_loc env_eq acc in
       return (acc, s) in
     let* env_eq, s_list =
       mapfold2 { kind = Estate; loc = eq_loc }
         (seq genv env) Env.empty eq_list s_list in
     return (env_eq, Slist(s_list))
  | EQreset(eq, e), Slist [s_eq; se] ->
     let* v, se = sexp genv env e se in
     let* env_eq, s_eq =
       match v with
       (* if the condition is bot/nil then all variables have value bot/nil *)
       | Vbot -> return (bot_env eq_write, Slist [s_eq; se])
       | Vnil -> return (nil_env eq_write, Slist [s_eq; se])
       | Value(v) ->
          let* v =
            is_bool v |> Opt.to_result ~none:{ kind = Etype; loc = e.e_loc } in
          reset ieq seq genv env eq s_eq v in
     return (env_eq, Slist [s_eq; se])
  | EQlocal(b_eq), s_eq ->
     let* _, env_local, s_eq = sblock genv env b_eq s_eq in
     return (env_local, s_eq)
  | EQlet(leq, eq), Slist [s_leq; s_eq] ->
     let* env_eq, s_leq = sleq genv env leq s_leq in
     let env = Env.append env_eq env in
     let* env_local, s_eq = seq genv env eq s_eq in
     return (env_local, Slist [s_leq; s_eq])
  | EQautomaton { is_weak; handlers; state_opt },
    Slist (ps :: Sval(pr) :: si :: s_list) ->
     (* [ps] = state where to go; *)
     (* [pr] = whether the state must be reset or not *)
     (* [si] state for [state_opt]; [s_list] state for [handlers] *)
     let* ps, si =
       match ps, state_opt with
       | Sval(ps), _ ->
          return (ps, si)
       | Sopt(None), Some(state) ->
          (* an initial state is given; but has never been evaluated *)
          let* v, si = sstate genv env state si in
          return (v, si)
       | _ ->
          error { kind = Estate; loc = eq_loc } in
     let* env, ns, nr, s_list =
       match ps, pr with
       | (Vbot, _) | (_, Vbot) ->
          return (bot_env eq_write, ps, pr, s_list)
       | (Vnil, _) | (_, Vnil) ->
          return (nil_env eq_write, ps, pr, s_list)
       | Value(ps), Value(pr) ->
          let* pr =
            is_bool pr |> Opt.to_result ~none:{ kind = Etype; loc = eq_loc } in
          sautomaton_handler_list eq_loc
            is_weak genv env eq_write handlers ps pr s_list in
     return (env, Slist (Sval(ns) :: Sval(nr) :: si :: s_list))
  | EQmatch { e; handlers }, Slist (se :: s_list) ->
     let* ve, se = sexp genv env e se in
     let* env, s_list =
       match ve with
       (* if the condition is bot/nil then all variables have value bot/nil *)
       | Vbot -> return (bot_env eq_write, s_list)
       | Vnil -> return (nil_env eq_write, s_list)
       | Value(ve) ->
          let* env_handler, s_list =
            smatch_handler_list eq_loc seq genv env ve handlers s_list in
          (* complete missing entries in the environment *)
          let* env_handler = Fix.by eq_loc env env_handler (names eq_write) in
          return (env_handler, s_list) in
     return (env, Slist (se :: s_list))
  | EQpresent { handlers; default_opt }, Slist(s :: s_list) ->
     (* present z1 -> eq1 | ... | zn -> eqn [else eq] *)
     let* env_handler_opt, s_list =
       spresent_handler_list eq_loc
         sscondpat (bot_env eq_write) (nil_env eq_write)
         seq genv env handlers s_list in
     let* env_handler, s =
       match env_handler_opt, default_opt, s with
       | None, Else(eq), s ->
          (* [present z1 -> eq1 | ... else eq] *)
          (* no branch was selected *)
          let* env_handler, s = seq genv env eq s in return (env_handler, s)
       | None, NoDefault, s -> return (Env.empty, s)
       (* [present z1 -> eq1 | ...] *)
       | Some(env_handler), _, _ -> return (env_handler, s)
       | _, Init _, s ->
          (* this case should not arrive because it is syntactically *)
          (* incorrect *)
          error { kind = Eunexpected_failure; loc = eq_loc } in
     (* complete missing entries in the environment *)
     let* env_handler = Fix.by eq_loc env env_handler (names eq_write) in
     return (env_handler, Slist (s :: s_list))
  | EQempty, s -> return (Env.empty, s)
  | EQassert(e), s ->
     let* ve, s = sexp genv env e s in
     let* r = Combinatorial.check_assertion eq_loc ve Env.empty in
     return (r, s)
  | EQforloop({ for_kind; for_index; for_input; for_body; for_resume }),
    Slist ((Sopt(Some(Value(Vint(size)))) as sv) ::
             Slist(s_for_block :: so_list) :: si_list) ->
     (* computes a local environment for variables introduced *)
     (* in the index list *)
     let i_env =
       let open Forloop in
       match for_index with
       | None -> Env.empty
       | Some(id) ->
          Env.singleton id (Vindex { ve_left = 0;
                                     ve_right = size - 1; dir = true }) in
     let* i_env, si_list =
       mapfold2v { kind = Estate; loc = eq_loc }
         (sfor_input size genv env) i_env for_input si_list in
     (* step in the body only if [i_env] is not bot or nil *)
     let* r, s_for_block_new, so_list =
       sforloop_eq
         eq_loc genv env size for_kind for_resume for_body
         i_env s_for_block so_list in
     let s_for_block = if for_resume then s_for_block_new
                            else s_for_block in
     return (r, Slist(sv :: Slist(s_for_block :: so_list) :: si_list))
  | EQforloop ({ for_kind; for_index;
                 for_input = input :: input_list; for_body; for_resume }),
    Slist (Sopt(None) :: Slist(s_for_block :: so_list) :: si :: si_list) ->
    (* the size is not known *)
    let* size_i_env, si =
       sfor_input_no_size genv env Env.empty input si in
    let* r, s_size, s_for_body, so_list, si, si_list =
      match size_i_env with
      | Vbot ->
         return (bot_env eq_write, None, s_for_block, so_list, si, si_list)
      | Vnil ->
         return (nil_env eq_write, None, s_for_block, so_list, si, si_list)
      | Value(size, i_env) ->
         (* allocate the memory if the loop is a foreach loop *)
          let s_for_body = ialloc_foreach_loop size for_kind s_for_block in
          let i_env =
            let open Forloop in
            match for_index with
            | None -> i_env
            | Some(id) ->
               Env.add id (Vindex { ve_left = 0;
                                    ve_right = size - 1; dir = true }) i_env in
          let* i_env, si_list =
           mapfold2v { kind = Estate; loc = eq_loc }
             (sfor_input size genv env) i_env input_list si_list in
         (* step in the body only if [i_env] is not bot or nil *)
         let* r, s_for_body_new, so_list =
           sforloop_eq
             eq_loc genv env size for_kind for_resume for_body
             i_env s_for_body so_list in
         let s_for_body = if for_resume then s_for_body_new
                            else s_for_body in
         return (r, size_of_for_kind for_kind size,
                 s_for_body, so_list, si, si_list) in
    return (r, Slist (Sopt(s_size) :: Slist(s_for_block :: so_list) ::
                        si :: si_list))
  | EQemit(x, e_opt), s ->
     let* cur, s =
       match e_opt with
       | None -> return (Value(Vpresent(Vvoid)), s)
       | Some(e) -> sexp genv env e s in
     let* entry =
       Env.find_opt x env |>
         Opt.to_result ~none:{ kind = Eunbound_ident(x); loc = eq_loc } in
     return (Env.singleton x { entry with cur }, s)
  | _ -> error { kind = Estate; loc = eq_loc }

(* how the size must be kept or not from one reaction to the other *)
and size_of_for_kind for_kind size =
  match for_kind with
  (* between steps, the size of a foreach must not change *)
  | Kforeach -> Some(Value(Vint(size)))
  (* whereas it can change for a forward loop *)
  | Kforward _ -> None

and sforloop_eq
  loc genv env size for_kind for_resume { for_out; for_block }
  i_env s_for_block so_list =
  match i_env with
  | Vbot -> return (bot_env for_block.b_write, s_for_block, so_list)
  | Vnil -> return (nil_env for_block.b_write, s_for_block, so_list)
  | Value(i_env) ->
     (* 1/ computes the environment from the [returns] *)
     (* environment [env_v + acc_env]. Vars in [acc_env] *)
     (* are accumulated values such that *)
     (* [acc_env(last x)(i) = acc_env(x)(i-1)] where [i] is the *)
     (* iteration index. *)
     let* acc_env, so_list =
       mapfold2 { kind = Estate; loc }
         (sfor_out genv env)
         Env.empty for_out so_list in
     (* 2/ runs the body *)
     let* missing, env_list, acc_env, s_for_block =
       match for_kind, s_for_block with
       | Kforeach, Slist(s_list) ->
          let sbody env s =
            let* _, local_env, s = sblock genv env for_block s in
            return (local_env, s) in
          let* env_list, acc_env, s_list =
            Forloop.foreach_with_accumulation_i loc
              sbody env i_env acc_env s_list in
          return (0, env_list, acc_env, Slist(s_list))
       | Kforward(None), _ ->
          let sbody env s =
            let* _, local_env, s = sblock genv env for_block s in
            return (local_env, s) in
          let* env_list, acc_env, s_for_block_new =
            Forloop.forward_i_without_exit_condition loc
              sbody env i_env acc_env size s_for_block in
          let s_for_block =
            if for_resume then s_for_block_new else s_for_block in
          return (0, env_list, acc_env, s_for_block)
       | Kforward(Some(e_while)), _ ->
          (* for the moment, the exit condition must be combinatorial *)
          let sbody env s =
            let* _, local_env, s = sblock genv env for_block s in
            return (local_env, s) in
          let cond env = Combinatorial.exp genv env e_while in
          let* env_list, acc_env, s_for_block_new =
            Forloop.forward_i_with_exit_condition e_while.e_loc
              for_block.b_write
              sbody cond env i_env acc_env size s_for_block in
          (* was-it a complete iteration? *)
          let missing = size - List.length env_list in
          let s_for_block =
            if for_resume then s_for_block_new else s_for_block in
          return (missing, env_list, acc_env, s_for_block)
       | _ -> error { kind = Estate; loc } in
     let* env =
       for_env_out missing env_list acc_env loc for_out in
     return (env, s_for_block, so_list)

(* Combinatorialuation of the result of a function *)
and sresult genv env { r_desc; r_loc } s =
  match r_desc with
  | Exp(e) -> sexp genv env e s
  | Returns(b) ->
     Debug.print_ienv "Return (env): before" env;
     let* env, local_env, s = sblock genv env b s in
     Debug.print_ienv "Return (env): after" env;
     Debug.print_ienv "Return (local env): after" local_env;
     let* v = matching_out env b in
     return (v, s)

(* block [local x1 [init e1 | default e1 | ],..., xn [...] do eq done *)
and sblock genv env { b_vars; b_body = ({ eq_write } as eq); b_loc } s_b =
  match s_b with
  | Slist (s_eq :: s_list) ->
     let* env_v, s_list =
       mapfold3 { kind = Estate; loc = b_loc }
         (svardec genv env) Env.empty b_vars s_list (bot_list b_vars) in
     let bot = Fix.complete env env_v (names eq_write) in
     let n = (Fix.size eq) + 1 in
     let* env_eq, s_eq = Fix.eq genv env seq eq n s_eq bot in
     (* a dynamic check of causality: all locally defined names *)
     (* [x1,...,xn] must be non bottom provided that all free vars *)
     (* are non bottom *)
     let* _ =
       Fix.causal b_loc env env_eq (Match.names_env env_v) in
     (* store the next last value for [svardec] *)
     let* s_list = map2 { kind = Estate; loc = b_loc }
                     (set_vardec env_eq) b_vars s_list in
     (* remove all local variables from [env_eq] *)
     let env = Env.append env_eq env in
     (* compute variables that are visible - distinct from [x1,...,xn] *)
     let env_visible_eq = remove env_v env_eq in
     return (env, env_visible_eq, Slist (s_eq :: s_list))
  | _ ->
     error { kind = Estate; loc = b_loc }

and sblock_with_reset genv env b_eq s_eq r =
  let* s_eq =
    if r then
      (* recompute the initial state *)
      iblock genv env b_eq
    else
      (* keep the current one *)
      return s_eq in
  sblock genv env b_eq s_eq

and svardec genv env acc
  { var_name; var_init; var_default; var_loc; var_is_last } s v =
  match s with
  | Slist [s_init;s_default] ->
     let* default, s_default = sexp_opt genv env var_default s_default in
     let* last, s_init =
       match var_init, s_init with
       | None, se ->
          if var_is_last then
            match se with
            | Sval(v) -> return (Some(v), se)
            | _ -> error { kind = Estate; loc = var_loc }
          else return (None, se)
       | Some(e), Slist [Sopt(None); se] ->
          (* first instant. *)
          let* ve, se = sexp genv env e se in
          return (Some(ve), Slist [Sopt(None); se])
       | _, Slist [Sopt(Some(v)); _] ->
          (* return the stored value *)
          return (Some(v), s_init)
       | _ -> error { kind = Estate; loc = var_loc } in
     let entry = { cur = v; last = last; default = default } in
     return (Env.add var_name entry acc, Slist [s_init; s_default])
  | _ ->
     error { kind = Estate; loc = var_loc }

(* store the next value for [last x] in the state of [vardec] declarations *)
(* the state is organised in [s_init; s_default] *)
and set_vardec env_eq { var_name; var_loc } s =
  let* v =
    find_value_opt var_name env_eq |>
      Opt.to_result ~none:{ kind = Eundefined_ident(var_name); loc = var_loc } in
  match s with
  | Slist [Sempty; _] -> return s
  | Slist [Slist [Sopt _; s_init]; s_default] ->
     (* store the current value of [var_name] into the state *)
     return (Slist [Slist [Sopt(Some(v)); s_init]; s_default])
  | Slist [_; s_default] ->
     (* store the current value of [var_name] into the state *)
     return (Slist [Sval(v); s_default])
  | _ ->
     error { kind = Estate; loc = var_loc }

(* remove entries [x, entry] from [env_eq] for *)
(* every variable [x] defined by [env_v] *)
and remove env_v env_eq =
  Env.fold (fun x _ acc -> Env.remove x acc) env_v env_eq

and sautomaton_handler_list
  loc is_weak genv env eq_write a_h_list ps pr s_list =
  (* automaton with weak transitions *)
  let rec body_and_transition_list a_h_list s_list =
    match a_h_list, s_list with
    | { s_state; s_let; s_body; s_trans; s_loc } :: a_h_list,
      (Slist [Slist(ss_let); ss_body;
               Slist(ss_trans)] as s) :: s_list ->
       let r = Match.matchstate ps s_state in
       let* env_handler, ns, nr, s_list =
         match r with
         | None ->
            (* this is not the good state; try an other one *)
            let* env_handler, ns, nr, s_list =
              body_and_transition_list a_h_list s_list in
            return (env_handler, ns, nr, s :: s_list)            
         | Some(env_state) ->
            let env_state = liftv env_state in
            let env = Env.append env_state env in
            (* execute the local lets *)
            let* env, ss_let = slets s_loc genv env s_let ss_let in
            (* execute the body *)
            let* env, env_body, ss_body =
              sblock_with_reset genv env s_body ss_body pr in
            (* execute the transitions *)
            let* env_trans, (ns, nr), ss_trans =
              sescape_list s_loc genv env s_trans ss_trans ps pr in
            return
              (env_body, ns, nr,
               Slist [Slist(ss_let); ss_body;
                       Slist(ss_trans)] :: s_list) in
       (* complete missing entries in the environment *) 
       let* env_handler = Fix.by s_loc env env_handler (names eq_write) in
       return (env_handler, ns, nr, s_list)
    | _ ->
       error { kind = Estate; loc = loc } in 
  
  (* automaton with strong transitions *)
  (* 1/ choose the active state by testing unless transitions of the *)
  (* current state *)
  let rec transition_list a_h_list s_list =
    match a_h_list, s_list with
    | { s_state; s_trans; s_loc } :: a_h_list,
      (Slist [ss_var; ss_body; Slist(ss_trans)] as s) :: s_list ->
       let r = Match.matchstate ps s_state in
       begin match r with
       | None ->
          (* this is not the good state; try an other one *)
          let* env_trans, ns, nr, s_list = transition_list a_h_list s_list in
          return (env_trans, ns, nr, s :: s_list)
       | Some(env_state) ->
          let env_state = liftv env_state in
          let env = Env.append env_state env in
          (* execute the transitions *)
          let* env_trans, (ns, nr), ss_trans =
            sescape_list s_loc genv env s_trans ss_trans ps pr in
          return
            (env_trans, ns, nr,
             Slist [ss_var; ss_body; Slist(ss_trans)] :: s_list)
       end
    | _ -> error { kind = Estate; loc = loc } in
  (* 2/ execute the body of the target state *)
  let rec body_list a_h_list ps pr s_list =
    match a_h_list, s_list with
    | { s_state; s_let; s_body; s_loc } :: a_h_list,
      (Slist [Slist(ss_let); ss_body; ss_trans] as s) :: s_list ->
       let r = Match.matchstate ps s_state in
       begin match r with
       | None ->
          (* this is not the good state; try an other one *)
          let* env_body, s_list = body_list a_h_list ps pr s_list in
          return (env_body, s :: s_list)
       | Some(env_state) ->
          let env_state = liftv env_state in
          let env = Env.append env_state env in
          (* execute the local lets *)
          let* env, ss_let = slets s_loc genv env s_let ss_let in
          (* execute the body *)
          let* _, env_body, ss_body =
            sblock_with_reset genv env s_body ss_body pr in
          return
            (env_body, Slist [Slist(ss_let); ss_body;
                               ss_trans] :: s_list)
       end
   | _ -> error { kind = Estate; loc = loc } in
  if is_weak then
    body_and_transition_list a_h_list s_list
  else
    (* chose the active state *)
    let* env_trans, ns, nr, s_list = transition_list a_h_list s_list in
    (* execute the current state *)
    match ns, nr with
    | (Vbot, _) | (_, Vbot) ->
       return (bot_env eq_write, ns, nr, s_list)
    | (Vnil, _) | (_, Vnil) ->
       return (bot_env eq_write, ns, nr, s_list)
    | Value(vns), Value(vnr) ->
       let* vnr =
         is_bool vnr |>
           Opt.to_result ~none:{ kind = Etype; loc = loc } in
       let* env_body, s_list = body_list a_h_list vns vnr s_list in
       let env_handler = Env.append env_trans env_body in
       (* complete missing entries in the environment *)
       let* env_handler = Fix.by loc env env_handler (names eq_write) in
       return (env_handler, ns, nr, s_list)

(* [Given a transition t, a name ps of a state in the automaton, a value pr *)
(* for the reset condition, *)
(* [escape_list genv env { e_cond; e_vars; e_body; e_next_state } ps pr] *)
(* returns an environment, a new state name, a new reset condition and *)
(* a new state *)
and sescape_list loc genv env escape_list s_list ps pr =
  match escape_list, s_list with
  | [], [] -> return (Env.empty, (Value ps, Value (Vbool false)), [])
  | { e_cond; e_reset; e_let; e_body; e_next_state; e_loc } :: escape_list,
    Slist [s_cond; Slist(ss_let); s_body; s_next_state] :: s_list ->
     (* if [pr=true] then the transition is reset *)
     let* (v, env_cond), s_cond =
       reset iscondpat sscondpat genv env e_cond s_cond pr in
     let env = Env.append env_cond env in
     let* env_body, (ns, nr), s =
       match v with
       (* if [v = bot/nil] the state and reset bit are also bot/nil *)
       | Vbot ->
          return (bot_env e_body.b_write,
                  (Vbot, Vbot), Slist [s_cond; Slist(ss_let);
                                        s_body; s_next_state] :: s_list)
       | Vnil ->
          return (nil_env e_body.b_write,
                  (Vnil, Vnil), Slist [s_cond; Slist(ss_let);
                                        s_body; s_next_state] :: s_list)
       | Value(v) ->
          (* revoir le traitement. L'etat des conditions *)
          (* change mais les equations ne sont evaluees que lorsque *)
          (* la condition est vraie *)
          (* le code ci-dessous ne le fait pas. *)
          let* v =
            is_bool v |> Opt.to_result ~none:{ kind = Etype; loc = e_loc } in
          (* execute the local lets *)
          let* env, ss_let = slets e_loc genv env e_let ss_let in
          let* env, env_body, s_body =
            sblock_with_reset genv env e_body s_body pr in
          let* ns, s_next_state = sstate genv env e_next_state s_next_state in
          let* env_others, (s, r), s_list =
            sescape_list loc genv env escape_list s_list ps pr in
          let ns, nr =
            if v then (ns, Value(Vbool(e_reset))) else (s, r) in
          return (env_body, (ns, nr),
                  Slist [s_cond; Slist(ss_let);
                          s_body; s_next_state] :: s_list) in
     return (env_body, (ns, nr), s)
  | _ ->
     error { kind = Estate; loc = loc }

and sscondpat
  (genv : 'a genv) (env : 'a star ientry Env.t ) { desc; loc } s =
  match desc, s with
  | Econdand(sc1, sc2), Slist [s1; s2] ->
     let* (v1, env_sc1), s1 = sscondpat genv env sc1 s1 in
     let* (v2, env_sc2), s2 = sscondpat genv env sc2 s2 in
     let* env_sc = Combinatorial.merge loc env_sc1 env_sc2 in
     let s = Slist [s1; s2] in
     (match v1, v2 with
      | (Vbot, _) | (_, Vbot) -> return ((Vbot, Env.empty), s)
      | (Vnil, _) | (_, Vnil) -> return ((Vnil, Env.empty), s)
      | Value(v1), Value(v2) ->
         let* v1 =
           is_bool v1 |> Opt.to_result ~none:{ kind = Etype; loc = loc } in
         let* v2 =
           is_bool v2 |> Opt.to_result ~none:{ kind = Etype; loc = loc } in
         (* v1 && v2 *)
         return ((Value(Vbool(v1 && v2)), env_sc), s))
  | Econdor(sc1, sc2), Slist [s1; s2] ->
     let* (v1, env_sc1), s1 = sscondpat genv env sc1 s1 in
     let* (v2, env_sc2), s2 = sscondpat genv env sc2 s2 in
     let* env_sc = Combinatorial.merge loc env_sc1 env_sc2 in
     (match v1, v2 with
      | (Vbot, _) | (_, Vbot) -> return ((Vbot, Env.empty), s)
      | (Vnil, _) | (_, Vnil) -> return ((Vnil, Env.empty), s)
      | Value(v1), Value(v2) ->
         let* v1 =
           is_bool v1 |> Opt.to_result ~none:{ kind = Etype; loc = loc } in
         let* v2 =
           is_bool v2 |> Opt.to_result ~none:{ kind = Etype; loc = loc } in
         (* v1 or v2 *) 
         return ((Value(Vbool(v1 || v2)), env_sc), s))
  | Econdexp(e_cond), s ->
     let* v, s = sexp genv env e_cond s in
     return ((v, Env.empty), s)
  | Econdpat(e, p), s ->
     let* ve, s = sexp genv env e s in
     let* ve, env_p =
       Match.matchsig ve p |>
         Opt.to_result ~none:{ kind = Epattern_matching_failure; loc = loc } in
     return ((ve, env_p), s)
  | Econdon(sc, e), Slist [s_sc; s] ->
     let* (v, env_sc), s_sc = sscondpat genv env sc s_sc in
     let* ve, s = sexp genv env e s in
     let s = Slist [s_sc; s] in
     (match v, ve with
      | (Vbot, _) | (_, Vbot) -> return ((Vbot, env_sc), s)
      | (Vnil, _) | (_, Vnil) -> return ((Vnil, env_sc), s)
      | Value(v), Value(ve) ->
         let* v =
           is_bool v |> Opt.to_result ~none:{ kind = Etype; loc = loc } in
         let* ve =
           is_bool ve |> Opt.to_result ~none:{ kind = Etype; loc = loc } in
         (* v on ve *)
         return ((Value(Vbool(v && ve)), env_sc), s))
  | _ -> error { kind = Estate; loc = loc }

and sstate genv env { desc; loc } s =
  match desc, s with
  | Estate0(f), Sempty -> return (Value(Vstate0(f)), Sempty)
  | Estate1(f, e_list), Slist s_list ->
     let* v_s_list =
       map2 { kind = Estate; loc = loc } (sexp genv env) e_list s_list in
     let v_list, s_list = List.split v_s_list in
     let* c =
       Primitives.state1 f v_list
       |> Opt.to_result ~none:{ kind = Etype; loc = loc } in
     return (c, Slist(s_list))
  | Estateif(e, s1, s2), Slist [se; se1; se2] ->
     let* v, se = sexp genv env e se in
     let* s1, se1 = sstate genv env s1 se1 in
     let* s2, se2 = sstate genv env s2 se2 in
     let* v =
       Primitives.ifthenelse v s1 s2 |>
         Opt.to_result ~none:{ kind = Etype; loc = loc } in
     return (v, Slist [se; se1; se2])
  | _ -> error { kind = Estate; loc = loc }

(* check that a value is neither bot nor nil *)
let no_bot_no_nil loc v =
  match v with
  | Vbot -> error { kind = Ebot; loc = loc }
  | Vnil -> error { kind = Enil; loc = loc }
  | Value(v) -> return v

let implementation genv { desc; loc } =
  match desc with
  | Eopen(name) ->
     (* add [name] in the list of known modules *)
     return (Genv.open_module genv name)
  | Eletdecl { name; e } ->
     (* add the entry [f, v] in the current global environment *)
     let* v = Combinatorial.exp genv Env.empty e in
     let* v = no_bot_no_nil loc v in
     (* debug info (a bit of imperative code here!) *)
     if !print_values then Output.letdecl Format.std_formatter name v;
     return (add name v genv)
  | Etypedecl _ ->
     return genv
     
let catch e = 
  match e with
  | Ok(r) -> r
  | Error { kind; loc } ->  Error.message loc kind; raise Error

(* The main function *)
let program genv i_list = catch (fold implementation genv i_list)
                            
(* run a unit process for [n_steps] steps *)
let run_n n_steps init step v_list =
  let rec apply_rec s i =
    if i = n_steps then s
    else
      let r = step s v_list in
      match r with
      | Error { kind; loc } ->
         Error.message loc kind;
         Format.eprintf "@[Zrun: %d iterations out of %d.@.@]" i n_steps;
         raise Error
      | Ok(s) ->
         apply_rec s (i+1) in
  let _ = apply_rec init 0 in ()
                            
let run_fun loc output n_steps fv v_list =
  let step s v_list =
    let* v = Combinatorial.apply loc fv v_list in
    output v; return s in
  run_n n_steps Sempty step v_list

let run_node loc output n_steps { init; step } v  =
  let step s v =
    let* v, s = runstep loc s step v in
    output v; return s in
  run_n n_steps init step v

(* ---------------- The main functions ---------------- *)

(* Computation of the initial state *)

let program genv i_list = catch (fold implementation genv i_list)

(* run a unit process for [n_steps] steps *)
let run_n n_steps init step v_list =
  let rec apply_rec s i =
    if i = n_steps then s
    else
      let r = step s v_list in
      match r with
      | Error { kind; loc } ->
         Error.message loc kind;
         Format.eprintf "@[Zrun: %d iterations out of %d.@.@]" i n_steps;
         raise Error
      | Ok(s) ->
         apply_rec s (i+1) in
  let _ = apply_rec init 0 in ()

let run_fun loc output n_steps fv v_list =
  let step s v_list =
    let* v = Combinatorial.apply loc fv v_list in
    output v; return s in
  run_n n_steps Sempty step v_list

let run_node loc output n_steps { init; step } v  =
  let step s v =
    let* v, s = runstep loc s step v in
    output v; return s in
  run_n n_steps init step v<|MERGE_RESOLUTION|>--- conflicted
+++ resolved
@@ -37,13 +37,8 @@
  *- very same state. It is a form of bounded "clock domain" (PPDP'13) by
  *- Louis Mandel, Cedric Pasteur et Marc Pouzet.
  *- 3/ the size of arrays/number of iterations must be known statically.
-<<<<<<< HEAD
  *- It is yet very experimental work. If you find it useful
  *- for your own work, please cite the [EMSOFT'2023] paper and send 
-=======
- *- It is yet very experimental. If you find some of its ideas useful
- *- for your work, please cite the [EMSOFT'2023] paper and send me
->>>>>>> 6d81a8af
  *- a mail: [Marc.Pouzet@ens.fr] *)
 
 open Misc
@@ -267,16 +262,11 @@
      let* s_body = iexp genv env e_body in
      return s_body
   | Eforloop({ for_size; for_kind; for_input; for_body }) ->
-     let* s_input_list = map (ifor_input genv env) for_input in
-     let* s_body, s_result_list = ifor_exp genv env for_body in
+     let* si_list = map (ifor_input genv env) for_input in
+     let* s_body, sr_list = ifor_exp genv env for_body in
      let* s_size, s_body =
        ifor_kind genv env for_size for_kind s_body in
-<<<<<<< HEAD
-     return
-       (Slist (s_size :: Slist(s_body :: s_result_list) :: s_input_list))
-=======
      return (Slist (s_size :: Slist(s_body :: sr_list) :: si_list))
->>>>>>> 6d81a8af
 
 and ifor_kind genv env for_size for_kind s_body =
   match for_size with
@@ -301,11 +291,7 @@
 and iexp_opt genv env e_opt =
   match e_opt with | None -> return Sempty | Some(e) -> iexp genv env e
 
-<<<<<<< HEAD
 and ifor_input genv env { desc; loc } =
-=======
-and ifor_index genv env { desc; loc } =
->>>>>>> 6d81a8af
   match desc with
   | Einput { e; by } ->
      let* se = iexp genv env e in
@@ -513,17 +499,6 @@
     | _ ->
        error { kind = Estate; loc = loc } in
   slist_rec e_list s_list
-
-(* step_if_value *)
-<<<<<<< HEAD
-let if_value f v s =
-=======
-let step_if_value f v s =
->>>>>>> 6d81a8af
-  match v with
-  | Vbot -> return (Vbot, s)
-  | Vnil -> return (Vnil, s)
-  | Value(v) -> f v s
 
 (* an other iterator which stops when the accumulator is bot or nil *)
 let mapfold2v k_error f acc x_list s_list =
